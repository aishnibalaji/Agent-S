import logging
import re
from collections import defaultdict
from typing import Dict, List, Optional, Tuple

from gui_agents.s2.agents.grounding import ACI
from gui_agents.s2.core.module import BaseModule
from gui_agents.s2.core.knowledge import KnowledgeBase
from gui_agents.s2.memory.procedural_memory import PROCEDURAL_MEMORY
from gui_agents.s2.utils.common_utils import (
    Dag,
    Node,
    calculate_tokens,
    call_llm_safe,
    parse_dag,
)

logger = logging.getLogger("desktopenv.agent")

NUM_IMAGE_TOKEN = 1105  # Value set of screen of size 1920x1080 for openai vision


class Manager(BaseModule):
    def __init__(
        self,
        engine_params: Dict,
        grounding_agent: ACI,
        local_kb_path: str,
        search_engine: Optional[str] = None,
        multi_round: bool = False,
        platform: str = "macos",
    ):
        # TODO: move the prompt to Procedural Memory
        super().__init__(engine_params, platform)

        # Initialize the ACI
        self.grounding_agent = grounding_agent

        # Initialize the planner
        sys_prompt = PROCEDURAL_MEMORY.COMBINED_MANAGER_PROMPT

        self.generator_agent = self._create_agent(sys_prompt)

        # Initialize the remaining modules
        self.dag_translator_agent = self._create_agent(
            PROCEDURAL_MEMORY.DAG_TRANSLATOR_PROMPT
        )
        self.narrative_summarization_agent = self._create_agent(
            PROCEDURAL_MEMORY.TASK_SUMMARIZATION_PROMPT
        )
        self.episode_summarization_agent = self._create_agent(
            PROCEDURAL_MEMORY.SUBTASK_SUMMARIZATION_PROMPT
        )

        self.local_kb_path = local_kb_path

        self.knowledge_base = KnowledgeBase(
            self.local_kb_path,
            platform,
            engine_params,
        )

        self.planner_history = []

        self.turn_count = 0
        self.search_engine = search_engine
        self.multi_round = multi_round
        self.platform = platform

    def summarize_episode(self, trajectory):
        """Summarize the episode experience for lifelong learning reflection
        Args:
            trajectory: str: The episode experience to be summarized
        """

        # Create Reflection on whole trajectories for next round trial, keep earlier messages as exemplars
        self.episode_summarization_agent.add_message(trajectory, role="user")
        subtask_summarization = call_llm_safe(self.episode_summarization_agent)
        self.episode_summarization_agent.add_message(
            subtask_summarization, role="assistant"
        )

        return subtask_summarization

    def summarize_narrative(self, trajectory):
        """Summarize the narrative experience for lifelong learning reflection
        Args:
            trajectory: str: The narrative experience to be summarized
        """
        # Create Reflection on whole trajectories for next round trial
        self.narrative_summarization_agent.add_message(trajectory, role="user")
        lifelong_learning_reflection = call_llm_safe(self.narrative_summarization_agent)

        return lifelong_learning_reflection

    def _generate_step_by_step_plan(
        self,
        observation: Dict,
        instruction: str,
        failed_subtask: Optional[Node] = None,
        completed_subtasks_list: List[Node] = [],
        remaining_subtasks_list: List[Node] = [],
    ) -> Tuple[Dict, str]:
        agent = self.grounding_agent

        # Converts a list of DAG Nodes into a natural langauge list
        def format_subtask_list(subtasks: List[Node]) -> str:
            res = ""
            for idx, node in enumerate(subtasks):
                res += f"{idx+1}. **{node.name}**:\n"
                bullets = re.split(r"(?<=[.!?;]) +", node.info)
                for bullet in bullets:
                    res += f"   - {bullet}\n"
                res += "\n"
            return res

        # Perform Retrieval only at the first planning step
        if self.turn_count == 0:

            self.search_query = self.knowledge_base.formulate_query(
                instruction, observation
            )

            most_similar_task = ""
            retrieved_experience = ""
            integrated_knowledge = ""
            # Retrieve most similar narrative (task) experience
            most_similar_task, retrieved_experience = (
                self.knowledge_base.retrieve_narrative_experience(instruction)
            )
            logger.info(
                "SIMILAR TASK EXPERIENCE: %s",
                most_similar_task + "\n" + retrieved_experience.strip(),
            )

            # Retrieve knowledge from the web if search_engine is provided
            if self.search_engine is not None:
                retrieved_knowledge = self.knowledge_base.retrieve_knowledge(
                    instruction=instruction,
                    search_query=self.search_query,
                    search_engine=self.search_engine,
                )
                logger.info("RETRIEVED KNOWLEDGE: %s", retrieved_knowledge)

                if retrieved_knowledge is not None:
                    # Fuse the retrieved knowledge and experience
                    integrated_knowledge = self.knowledge_base.knowledge_fusion(
                        observation=observation,
                        instruction=instruction,
                        web_knowledge=retrieved_knowledge,
                        similar_task=most_similar_task,
                        experience=retrieved_experience,
                    )
                    logger.info("INTEGRATED KNOWLEDGE: %s", integrated_knowledge)

            integrated_knowledge = integrated_knowledge or retrieved_experience

            # Add the integrated knowledge to the task instruction in the system prompt
            if integrated_knowledge:
                instruction += f"\nYou may refer to some retrieved knowledge if you think they are useful.{integrated_knowledge}"

            self.generator_agent.add_system_prompt(
                self.generator_agent.system_prompt.replace(
                    "TASK_DESCRIPTION", instruction
                )
            )

        # Re-plan on failure case
        if failed_subtask:
            generator_message = (
                f"The subtask {failed_subtask} cannot be completed. Please generate a new plan for the remainder of the trajectory.\n\n"
                f"Successfully Completed Subtasks:\n{format_subtask_list(completed_subtasks_list)}\n"
            )
        # Re-plan on subtask completion case
        elif len(completed_subtasks_list) + len(remaining_subtasks_list) > 0:
            generator_message = (
                "The current trajectory and desktop state is provided. Please revise the plan for the following trajectory.\n\n"
                f"Successfully Completed Subtasks:\n{format_subtask_list(completed_subtasks_list)}\n"
                f"Future Remaining Subtasks:\n{format_subtask_list(remaining_subtasks_list)}\n"
            )
        # Initial plan case
        else:
            generator_message = "Please generate the initial plan for the task.\n"

<<<<<<< HEAD
=======
        logger.info("GENERATOR MESSAGE: %s", generator_message)

>>>>>>> b48f448f
        self.generator_agent.add_message(
            generator_message,
            image_content=observation.get("screenshot", None),
            role="user",
        )

        logger.info("GENERATING HIGH LEVEL PLAN")

        plan = call_llm_safe(self.generator_agent)
        if plan == "":
            raise Exception("Plan Generation Failed - Fix the Prompt")

        logger.info("HIGH LEVEL STEP BY STEP PLAN: %s", plan)

        self.generator_agent.add_message(plan, role="assistant")
        self.planner_history.append(plan)
        self.turn_count += 1

        # Set Cost based on GPT-4o
        input_tokens, output_tokens = calculate_tokens(self.generator_agent.messages)
        cost = input_tokens * (0.0050 / 1000) + output_tokens * (0.0150 / 1000)

        planner_info = {
            "search_query": self.search_query,
            "goal_plan": plan,
            "num_input_tokens_plan": input_tokens,
            "num_output_tokens_plan": output_tokens,
            "goal_plan_cost": cost,
        }

        assert type(plan) == str

        return planner_info, plan

    def _generate_dag(self, instruction: str, plan: str) -> Tuple[Dict, Dag]:
        # For the re-planning case, remove the prior input since this should only translate the new plan
        self.dag_translator_agent.reset()

        # Add initial instruction and plan to the agent's message history
        self.dag_translator_agent.add_message(
            f"Instruction: {instruction}\nPlan: {plan}", role="user"
        )

        logger.info("GENERATING DAG")

        # Generate DAG
        dag_raw = call_llm_safe(self.dag_translator_agent)

        dag = parse_dag(dag_raw)

        logger.info("Generated DAG: %s", dag_raw)

        self.dag_translator_agent.add_message(dag_raw, role="assistant")

        input_tokens, output_tokens = calculate_tokens(
            self.dag_translator_agent.messages
        )

        # Set Cost based on GPT-4o
        cost = input_tokens * (0.0050 / 1000) + output_tokens * (0.0150 / 1000)

        dag_info = {
            "dag": dag_raw,
            "num_input_tokens_dag": input_tokens,
            "num_output_tokens_dag": output_tokens,
            "dag_cost": cost,
        }

        assert type(dag) == Dag

        return dag_info, dag

    def _topological_sort(self, dag: Dag) -> List[Node]:
        """Topological sort of the DAG using DFS
        dag: Dag: Object representation of the DAG with nodes and edges
        """

        def dfs(node_name, visited, stack):
            visited[node_name] = True
            for neighbor in adj_list[node_name]:
                if not visited[neighbor]:
                    dfs(neighbor, visited, stack)
            stack.append(node_name)

        # Convert edges to adjacency list
        adj_list = defaultdict(list)
        for u, v in dag.edges:
            adj_list[u.name].append(v.name)

        visited = {node.name: False for node in dag.nodes}
        stack = []

        for node in dag.nodes:
            if not visited[node.name]:
                dfs(node.name, visited, stack)

        # Return the nodes in topologically sorted order
        sorted_nodes = [
            next(n for n in dag.nodes if n.name == name) for name in stack[::-1]
        ]
        return sorted_nodes

    def get_action_queue(
        self,
        instruction: str,
        observation: Dict,
        failed_subtask: Optional[Node] = None,
        completed_subtasks_list: List[Node] = [],
        remaining_subtasks_list: List[Node] = [],
    ):
        """Generate the action list based on the instruction
        instruction:str: Instruction for the task
        """

        planner_info, plan = self._generate_step_by_step_plan(
            observation,
            instruction,
            failed_subtask,
            completed_subtasks_list,
            remaining_subtasks_list,
        )

        # Generate the DAG
        dag_info, dag = self._generate_dag(instruction, plan)

        # Topological sort of the DAG
        action_queue = self._topological_sort(dag)

        planner_info.update(dag_info)

        return planner_info, action_queue<|MERGE_RESOLUTION|>--- conflicted
+++ resolved
@@ -182,11 +182,8 @@
         else:
             generator_message = "Please generate the initial plan for the task.\n"
 
-<<<<<<< HEAD
-=======
         logger.info("GENERATOR MESSAGE: %s", generator_message)
 
->>>>>>> b48f448f
         self.generator_agent.add_message(
             generator_message,
             image_content=observation.get("screenshot", None),
